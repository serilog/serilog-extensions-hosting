--- conflicted
+++ resolved
@@ -52,13 +52,8 @@
     /// default, only Serilog sinks will receive events.</param>
     /// <returns>The service collection.</returns>
     public static IServiceCollection AddSerilog(
-<<<<<<< HEAD
         this IServiceCollection collection,
-        ILogger logger = null,
-=======
-        this IServiceCollection collection, 
-        ILogger? logger = null, 
->>>>>>> bf9b41bb
+        ILogger? logger = null,
         bool dispose = false,
         LoggerProviderCollection? providers = null)
     {
@@ -143,16 +138,8 @@
         // This check is eager; replacing the bootstrap logger after calling this method is not supported.
         var reloadable = Log.Logger as ReloadableLogger;
         var useReload = reloadable != null && !preserveStaticLogger;
-<<<<<<< HEAD
-#else
-        const bool useReload = false;
-#endif
-
-        LoggerProviderCollection loggerProviders = null;
-=======
-        
+
         LoggerProviderCollection? loggerProviders = null;
->>>>>>> bf9b41bb
         if (writeToProviders)
         {
             loggerProviders = new LoggerProviderCollection();
@@ -199,13 +186,8 @@
         collection.AddSingleton<ILoggerFactory>(services =>
         {
             var logger = services.GetRequiredService<RegisteredLogger>().Logger;
-<<<<<<< HEAD
-
-            ILogger registeredLogger = null;
-=======
-                
+
             ILogger? registeredLogger = null;
->>>>>>> bf9b41bb
             if (preserveStaticLogger)
             {
                 registeredLogger = logger;
