// Copyright 2020 Serilog Contributors
//
// Licensed under the Apache License, Version 2.0 (the "License");
// you may not use this file except in compliance with the License.
// You may obtain a copy of the License at
//
//     http://www.apache.org/licenses/LICENSE-2.0
//
// Unless required by applicable law or agreed to in writing, software
// distributed under the License is distributed on an "AS IS" BASIS,
// WITHOUT WARRANTIES OR CONDITIONS OF ANY KIND, either express or implied.
// See the License for the specific language governing permissions and
// limitations under the License.

using System;
using Microsoft.Extensions.Hosting;
using Microsoft.Extensions.Logging;
using Serilog.Extensions.Logging;
// ReSharper disable MemberCanBePrivate.Global

namespace Serilog;

/// <summary>
/// Extends <see cref="IHostBuilder"/> with Serilog configuration methods.
/// </summary>
public static class SerilogHostBuilderExtensions
{
    /// <summary>
    /// Sets Serilog as the logging provider.
    /// </summary>
    /// <param name="builder">The host builder to configure.</param>
    /// <param name="logger">The Serilog logger; if not supplied, the static <see cref="Serilog.Log"/> will be used.</param>
    /// <param name="dispose">When <c>true</c>, dispose <paramref name="logger"/> when the framework disposes the provider. If the
    /// logger is not specified but <paramref name="dispose"/> is <c>true</c>, the <see cref="Serilog.Log.CloseAndFlush()"/> method will be
    /// called on the static <see cref="Serilog.Log"/> class instead.</param>
    /// <param name="providers">A <see cref="LoggerProviderCollection"/> registered in the Serilog pipeline using the
    /// <c>WriteTo.Providers()</c> configuration method, enabling other <see cref="Microsoft.Extensions.Logging.ILoggerProvider"/>s to receive events. By
    /// default, only Serilog sinks will receive events.</param>
    /// <returns>The host builder.</returns>
    public static IHostBuilder UseSerilog(
<<<<<<< HEAD
        this IHostBuilder builder,
        ILogger logger = null,
=======
        this IHostBuilder builder, 
        ILogger? logger = null, 
>>>>>>> bf9b41bb
        bool dispose = false,
        LoggerProviderCollection? providers = null)
    {
        if (builder == null) throw new ArgumentNullException(nameof(builder));

        builder.ConfigureServices((_, collection) =>
        {
            collection.AddSerilog(logger, dispose, providers);
        });

        return builder;
    }

    /// <summary>Sets Serilog as the logging provider.</summary>
    /// <remarks>
    /// A <see cref="HostBuilderContext"/> is supplied so that configuration and hosting information can be used.
    /// The logger will be shut down when application services are disposed.
    /// </remarks>
    /// <param name="builder">The host builder to configure.</param>
    /// <param name="configureLogger">The delegate for configuring the <see cref="Serilog.LoggerConfiguration" /> that will be used to construct a <see cref="Serilog.Core.Logger" />.</param>
    /// <param name="preserveStaticLogger">Indicates whether to preserve the value of <see cref="Serilog.Log.Logger"/>.</param>
    /// <param name="writeToProviders">By default, Serilog does not write events to <see cref="ILoggerProvider"/>s registered through
    /// the Microsoft.Extensions.Logging API. Normally, equivalent Serilog sinks are used in place of providers. Specify
    /// <c>true</c> to write events to all providers.</param>
    /// <returns>The host builder.</returns>
    public static IHostBuilder UseSerilog(
        this IHostBuilder builder,
        Action<HostBuilderContext, LoggerConfiguration> configureLogger,
        bool preserveStaticLogger = false,
        bool writeToProviders = false)
    {
        if (builder == null) throw new ArgumentNullException(nameof(builder));
        if (configureLogger == null) throw new ArgumentNullException(nameof(configureLogger));
        return UseSerilog(
            builder,
            (hostBuilderContext, services, loggerConfiguration) =>
                configureLogger(hostBuilderContext, loggerConfiguration),
            preserveStaticLogger: preserveStaticLogger,
            writeToProviders: writeToProviders);
    }

    /// <summary>Sets Serilog as the logging provider.</summary>
    /// <remarks>
    /// A <see cref="HostBuilderContext"/> is supplied so that configuration and hosting information can be used.
    /// The logger will be shut down when application services are disposed.
    /// </remarks>
    /// <param name="builder">The host builder to configure.</param>
    /// <param name="configureLogger">The delegate for configuring the <see cref="Serilog.LoggerConfiguration" /> that will be used to construct a <see cref="Serilog.Core.Logger" />.</param>
    /// <param name="preserveStaticLogger">Indicates whether to preserve the value of <see cref="Serilog.Log.Logger"/>.</param>
    /// <param name="writeToProviders">By default, Serilog does not write events to <see cref="ILoggerProvider"/>s registered through
    /// the Microsoft.Extensions.Logging API. Normally, equivalent Serilog sinks are used in place of providers. Specify
    /// <c>true</c> to write events to all providers.</param>
    /// <remarks>If the static <see cref="Log.Logger"/> is a bootstrap logger (see
    /// <c>LoggerConfigurationExtensions.CreateBootstrapLogger()</c>), and <paramref name="preserveStaticLogger"/> is
    /// not specified, the the bootstrap logger will be reconfigured through the supplied delegate, rather than being
    /// replaced entirely or ignored.</remarks>
    /// <returns>The host builder.</returns>
    public static IHostBuilder UseSerilog(
        this IHostBuilder builder,
        Action<HostBuilderContext, IServiceProvider, LoggerConfiguration> configureLogger,
        bool preserveStaticLogger = false,
        bool writeToProviders = false)
    {
        if (builder == null) throw new ArgumentNullException(nameof(builder));
        if (configureLogger == null) throw new ArgumentNullException(nameof(configureLogger));

        builder.ConfigureServices((context, collection) =>
        {
            collection.AddSerilog(
                (services, loggerConfiguration) =>
                    configureLogger(context, services, loggerConfiguration),
                preserveStaticLogger: preserveStaticLogger,
                writeToProviders: writeToProviders);
        });

        return builder;
    }
}<|MERGE_RESOLUTION|>--- conflicted
+++ resolved
@@ -38,13 +38,8 @@
     /// default, only Serilog sinks will receive events.</param>
     /// <returns>The host builder.</returns>
     public static IHostBuilder UseSerilog(
-<<<<<<< HEAD
         this IHostBuilder builder,
-        ILogger logger = null,
-=======
-        this IHostBuilder builder, 
-        ILogger? logger = null, 
->>>>>>> bf9b41bb
+        ILogger? logger = null,
         bool dispose = false,
         LoggerProviderCollection? providers = null)
     {
