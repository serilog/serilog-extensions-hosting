﻿using System.Collections.Generic;
using Microsoft.Extensions.DependencyInjection;
using Serilog.Core;
using Serilog.Events;
using Serilog.Extensions.Hosting.Tests.Support;
using Xunit;

namespace Serilog.Extensions.Hosting.Tests;

public class LoggerSettingsConfigurationExtensionsTests
{
    [Fact]
    public void SinksAreInjectedFromTheServiceProvider()
    {
<<<<<<< HEAD
        [Fact]
        public void SinksAreInjectedFromTheServiceProvider()
        {
            var emittedEvents = new List<LogEvent>();

            var serviceCollection = new ServiceCollection();
            serviceCollection.AddSingleton<ILogEventSink>(new ListSink(emittedEvents));
            using var services = serviceCollection.BuildServiceProvider();

            using var logger = new LoggerConfiguration()
                .ReadFrom.Services(services)
                .CreateLogger();

            logger.Information("Hello, world!");

            var evt = Assert.Single(emittedEvents);
            Assert.Equal("Hello, world!", evt!.MessageTemplate.Text);
        }
=======
        var emittedEvents = new List<LogEvent>();
        
        var serviceCollection = new ServiceCollection();
        serviceCollection.AddSingleton<ILogEventSink>(new ListSink(emittedEvents));
        using var services = serviceCollection.BuildServiceProvider();

        using var logger = new LoggerConfiguration()
            .ReadFrom.Services(services)
            .CreateLogger();
        
        logger.Information("Hello, world!");
        
        var evt = Assert.Single(emittedEvents);
        Assert.Equal("Hello, world!", evt!.MessageTemplate.Text);
>>>>>>> 4f6a4635
    }
}<|MERGE_RESOLUTION|>--- conflicted
+++ resolved
@@ -12,28 +12,8 @@
     [Fact]
     public void SinksAreInjectedFromTheServiceProvider()
     {
-<<<<<<< HEAD
-        [Fact]
-        public void SinksAreInjectedFromTheServiceProvider()
-        {
-            var emittedEvents = new List<LogEvent>();
+        var emittedEvents = new List<LogEvent>();
 
-            var serviceCollection = new ServiceCollection();
-            serviceCollection.AddSingleton<ILogEventSink>(new ListSink(emittedEvents));
-            using var services = serviceCollection.BuildServiceProvider();
-
-            using var logger = new LoggerConfiguration()
-                .ReadFrom.Services(services)
-                .CreateLogger();
-
-            logger.Information("Hello, world!");
-
-            var evt = Assert.Single(emittedEvents);
-            Assert.Equal("Hello, world!", evt!.MessageTemplate.Text);
-        }
-=======
-        var emittedEvents = new List<LogEvent>();
-        
         var serviceCollection = new ServiceCollection();
         serviceCollection.AddSingleton<ILogEventSink>(new ListSink(emittedEvents));
         using var services = serviceCollection.BuildServiceProvider();
@@ -41,11 +21,10 @@
         using var logger = new LoggerConfiguration()
             .ReadFrom.Services(services)
             .CreateLogger();
-        
+
         logger.Information("Hello, world!");
-        
+
         var evt = Assert.Single(emittedEvents);
         Assert.Equal("Hello, world!", evt!.MessageTemplate.Text);
->>>>>>> 4f6a4635
     }
 }